--- conflicted
+++ resolved
@@ -338,14 +338,8 @@
         reference data.
     """
     # Convert the simulation to a HERAData object. 
-<<<<<<< HEAD
     sim_uvd = to_HERAData(copy.deepcopy(sim_uvd))
     hd_metas = sim_uvd.get_metadata_dict()
-=======
-    use_uvd = _sim_to_uvd(sim_uvd, inplace)
-    hd = to_HERAData(use_uvd)
-    hd_metas = hd.get_metadata_dict()
->>>>>>> ec770524
 
     # Load in useful metadata.
     sim_lsts = hd_metas['lsts']
@@ -426,11 +420,7 @@
     jd_major = int(np.floor(times[0]))
     Nfiles = int(times.size / integrations_per_file)
     
-<<<<<<< HEAD
-    # Actually chunk and save the data.
-=======
     # Actually chunk the data and write to disk.
->>>>>>> ec770524
     for Nfile in range(Nfiles):
         start = Nfile * integrations_per_file
         stop = start + integrations_per_file
